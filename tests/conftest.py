--- conflicted
+++ resolved
@@ -92,273 +92,6 @@
     return http_server_url
 
 
-<<<<<<< HEAD
-# Models --------------------------------------------------------------------------------
-
-# Model fixture containers --------------------------------------------------------------
-
-
-class APIErrors(str, Enum):
-    """Error types that may occur if field input does not conform to the schema defined by the
-    table's Pydantic base model.
-    """
-
-    datetime = "datetime"
-    enum = "enum"
-    int = "integer"
-    missing = "missing"
-    str = "string"
-
-
-@dataclass
-class SuccessKwargs:
-    """Container to hold kwargs for instantiating ``SQLModel`` table model. Can be passed to a
-    model object in the Python context, or sent as JSON to the database API. As indicated by the
-    ``__post_init__`` method of this class, for all keys present in both kwargs dictionaries, there
-    cannot be any overlap in values. This ensures that tests which use both sets of kwargs (i.e.,
-    read range and update tests) have distinct values to work with for each of the shared keys.
-
-    :param all: This dict should contain a key:value pair for all fields (required & optional).
-    :param reqs_only: This dict should contain a key:value pair only for required fields.
-    """
-
-    all: dict
-    reqs_only: dict
-
-    def __post_init__(self):
-        overlap = {
-            k: v
-            for k, v in self.all.items()
-            if k in self.reqs_only.keys() and self.reqs_only[k] == v
-        }
-        if overlap:
-            raise ValueError(
-                "On instantiation of `SuccessKwargs`, the following values in `self.all` and "
-                f"`self.reqs_only` were found to be equivalent: {overlap}. All values in these "
-                "two dicts must be distinct."
-            )
-
-
-@dataclass
-class FailureKwargs:
-    """Container to hold kwargs for a ``SQLModel`` which will cause a known failure (i.e. type
-    validation error) to occur. Note that the ``update_with`` dict is not a complete set of
-    kwargs for instantiating the ``SQLModel``, but rather the minimal set of kwargs which, if used
-    to update a ``SuccessKwargs.all`` dict, would cause the error specified by ``raises`` to occur.
-
-    :param update_with: A dictionary which will cause a known type validation error to occur. This
-      is likely to be only a single key:value pair, where the value provided is known to be of not
-      parseable into a valid type for the field specified by the key. In (less common) situations
-      where the validation error is caused by interrelationships of model fields, this dictionary
-      may contain more than one key:value pair.
-    :param raises: The error type raised by passing the kwargs provided in ``update_with``. Note
-      that this is not the actual Python exception class, but rather a categorical option from the
-      ``APIErrors`` class. This is because different interfaces (client, CLI, etc.) raise different
-      exception classes when the same failure mode is encountered.
-    """
-
-    update_with: dict
-    raises: APIErrors
-
-
-@dataclass
-class ModelWithKwargs:
-    """Container for a ``MultipleModels`` object (itself containing ``SQLModel`` objects) with
-    kwargs which can be used to successfully instantiate the models within it, as well as kwargs
-    which will cause known failures to occur.
-
-    :param models: A ``MultipleModels`` object cooresponding to the table to test.
-    :param success_kws: A ``SuccessKwargs`` object cooresponding to the table to test.
-    :param failure_kws: A ``FailureKwargs`` object cooresponding to the table to test.
-    """
-
-    models: MultipleModels
-    success_kws: SuccessKwargs
-    failure_kws: Optional[FailureKwargs] = None
-
-
-# Specific model fixtures ---------------------------------------------------------------
-#
-# To test additional models:
-#   1. Add a `ModelNameFixtures` object below, following the template provided by the
-#      `RecipeRunFixtures` object.
-#   2. Add the `ModelNameFixtures` as a subclass of of the `ModelFixtures` object below.
-#
-# NOTE: The constants defined below can be used for instantiating `FailureKwargs` objects
-# with values which cannot be parsed by Pydantic to a given type. Because Pydantic parses
-# input fields, it is not sufficient for a given input to be of a different Python type;
-# for example, the int `1` can be parsed by Pydantic as `str(1)`.
-
-NOT_STR = {"not parsable": "to str"}
-NOT_INT = "not parsable to int"
-NOT_ISO8601 = "Jan 01 2021 00:00:00"
-
-
-class RecipeRunFixtures:
-    """Container for fixtures for testing the ``RecipeRun`` model. Also serves as a template for
-    fixtures classes for other models. Note that all such fixture classes must include:
-        1. A ``models`` attribute defining the cooresponding ``MultipleModels`` object in the
-           ``pangeo_forge_orchestrator.models.MODELS`` dict.
-        2. A ``failure_kws_model_name`` session-scoped fixture, parametrized to return as many
-           ``FailureKwargs`` objects as you would like to test for the given model.
-        3. A ``success_kws_model_name`` session-scoped fixture, returning a ``SuccessKwargs``
-           object cooresponding to the model.
-        4. A ``model_name_success_only_model`` session-scoped fixture, returning a
-           ``ModelWithKwargs`` object instantiated with the ``models`` attribute and the
-           ``success_kws_model_name`` fixture.
-        5. A ``model_name_complete_model`` session-scoped fixture, returning a ``ModelWithKwargs``
-           object instantiated with the ``models`` attribute, the ``success_kws_model_name``
-           fixture, and the ``failure_kws_model_name`` fixture.
-    """
-
-    @pytest.fixture(
-        scope="session",
-        params=[
-            (dict(recipe_id=NOT_STR), APIErrors.str),
-            (dict(bakery_id=NOT_INT), APIErrors.int),
-            (dict(feedstock_id=NOT_INT), APIErrors.int),
-            (dict(head_sha=NOT_STR), APIErrors.str),
-            (dict(version=NOT_STR), APIErrors.str),  # TODO: use `ConstrainedStr`
-            (dict(started_at=NOT_ISO8601), APIErrors.datetime),
-            (dict(completed_at=NOT_ISO8601), APIErrors.datetime),
-            (dict(conclusion="not a valid conclusion"), APIErrors.enum),
-            (dict(status="not a valid status"), APIErrors.enum),
-            (dict(message=NOT_STR), APIErrors.str),
-            # TODO: Add invalid pairs of fields; e.g. `status=completed` w/ `conclusion=None`.
-        ],
-    )
-    def failure_kws_recipe_run(self, request):
-        """A parametrized fixture of ``FailureKwargs`` objects covering all known failure modes of
-        the ``RecipeRun`` model.
-        """
-
-        update_with, raises = request.param
-        return FailureKwargs(update_with, raises)
-
-    @pytest.fixture(scope="session")
-    def success_kws_recipe_run(self) -> SuccessKwargs:
-        """A ``SuccessKwargs`` object for the ``RecipeRun`` model, inclusive of an ``.all`` dict
-        containing valid values for all fields, as well as a ``.reqs_only`` dict containing only
-        required fields. Note that for shared keys, all values are distinct (this is enforced by
-        the ``__post_init__`` method of ``SucessKwargs``).
-        """
-
-        success_kwargs = SuccessKwargs(
-            all=dict(
-                recipe_id="test-recipe-0",
-                bakery_id=0,
-                feedstock_id=0,
-                head_sha="abcdefg12345",
-                version="1.0",
-                started_at="2021-01-01T00:00:00Z",
-                completed_at="2021-01-01T01:01:01Z",
-                conclusion="success",
-                status="completed",
-                message="hello",
-            ),
-            reqs_only=dict(
-                recipe_id="test-recipe-1",
-                bakery_id=1,
-                feedstock_id=1,
-                head_sha="012345abcdefg",
-                version="2.0",
-                started_at="2021-02-02T00:00:00Z",
-                status="queued",
-            ),
-        )
-        return success_kwargs
-
-    @pytest.fixture
-    def recipe_run_success_only_model(
-        self, success_kws_recipe_run: SuccessKwargs
-    ) -> ModelWithKwargs:
-        """A ``ModelWithKwargs`` object for ``RecipeRun`` omitting the optional failure kwargs.
-        """
-        return ModelWithKwargs(MODELS["recipe_run"], success_kws_recipe_run)
-
-    @pytest.fixture
-    def recipe_run_complete_model(
-        self, success_kws_recipe_run: SuccessKwargs, failure_kws_recipe_run: FailureKwargs,
-    ) -> ModelWithKwargs:
-        """A ``ModelWithKwargs`` object for ``RecipeRun`` including the optional failure kwargs.
-        """
-        return ModelWithKwargs(MODELS["recipe_run"], success_kws_recipe_run, failure_kws_recipe_run)
-
-
-class BakeryFixtures:
-    """
-    """
-
-    @pytest.fixture(
-        scope="session",
-        params=[
-            (dict(region=NOT_STR), APIErrors.str),
-            (dict(name=NOT_STR), APIErrors.str),
-            (dict(description=NOT_STR), APIErrors.str),
-        ],
-    )
-    def failure_kws_bakery(self, request):
-        """A parametrized fixture of ``FailureKwargs`` objects covering all known failure modes of
-        the ``Bakery`` model.
-        """
-
-        update_with, raises = request.param
-        return FailureKwargs(update_with, raises)
-
-    @pytest.fixture(scope="session")
-    def success_kws_bakery(self) -> SuccessKwargs:
-        """A ``SuccessKwargs`` object for the ``Bakery`` model, inclusive of an ``.all`` dict
-        containing valid values for all fields, as well as a ``.reqs_only`` dict containing only
-        required fields. Note that for shared keys, all values are distinct (this is enforced by
-        the ``__post_init__`` method of ``SucessKwargs``).
-        """
-
-        success_kwargs = SuccessKwargs(
-            all=dict(region="a", name="b", description="c",),
-            reqs_only=dict(region="d", name="e", description="f",),
-        )
-        return success_kwargs
-
-    @pytest.fixture
-    def bakery_success_only_model(self, success_kws_bakery: SuccessKwargs) -> ModelWithKwargs:
-        """A ``ModelWithKwargs`` object for ``Bakery`` omitting the optional failure kwargs.
-        """
-        return ModelWithKwargs(MODELS["bakery"], success_kws_bakery)
-
-    @pytest.fixture
-    def bakery_complete_model(
-        self, success_kws_bakery: SuccessKwargs, failure_kws_bakery: FailureKwargs,
-    ) -> ModelWithKwargs:
-        """A ``ModelWithKwargs`` object for ``Bakery`` including the optional failure kwargs.
-        """
-        return ModelWithKwargs(MODELS["bakery"], success_kws_bakery, failure_kws_bakery)
-
-
-class ModelFixtures(RecipeRunFixtures, BakeryFixtures):
-    """A container of lazy fixtures for all models to test. To add a model, add its cooresponding
-    fixtures class as a subclass; e.g., ``ModelFixtures(RecipeRunFixtures, ModelNameFixtures)``.
-    Then add ``lazy_fixture("model_name_success_only_model")`` fixture to the params list of
-    ``sucess_only_models`` and ``lazy_fixture("model_name_complete_model")`` to the params list
-    of ``complete_models``.
-    """
-
-    @pytest.fixture(
-        scope="session",
-        params=[
-            lazy_fixture("recipe_run_success_only_model"),
-            lazy_fixture("bakery_success_only_model"),
-        ],
-    )
-    def success_only_models(self, request) -> ModelWithKwargs:
-        return request.param
-
-    @pytest.fixture(
-        scope="session",
-        params=[lazy_fixture("recipe_run_complete_model"), lazy_fixture("bakery_complete_model")],
-    )
-    def complete_models(self, request) -> ModelWithKwargs:
-        return request.param
-=======
 @pytest.fixture(scope="session")
 def fastapi_test_client_uncleared():
     from pangeo_forge_orchestrator.api import get_session
@@ -394,5 +127,4 @@
 
 @pytest.fixture(params=[lazy_fixture("fastapi_test_crud_client"), lazy_fixture("cli_crud_client")])
 def client(request):
-    return request.param
->>>>>>> f3a8e58f
+    return request.param