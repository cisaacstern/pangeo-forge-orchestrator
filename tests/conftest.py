import hashlib
import os
import signal
import socket
import subprocess
import time
import uuid
from unittest import mock

import pytest
from fastapi.testclient import TestClient
from pytest_lazyfixture import lazy_fixture
from sqlmodel import Session, SQLModel
from typer.testing import CliRunner

<<<<<<< HEAD
from pangeo_forge_orchestrator.api import app
=======
try:
    _ = os.environ["DATABASE_URL"]
except KeyError:  # pragma: no cover
    raise ValueError(
        "The DATABASE_URL environment variable must be set. If the "
        "corresponding database is Postgres, it must be migrated in order "
        "to run the tests. See README.md for details."
    )

>>>>>>> bb440b4f
from pangeo_forge_orchestrator.models import MODELS

from .interfaces import CommandLineCRUD, FastAPITestClientCRUD


def get_open_port():
    s = socket.socket(socket.AF_INET, socket.SOCK_STREAM)
    s.bind(("", 0))
    s.listen(1)
    port = str(s.getsockname()[1])
    s.close()
    return port


def clear_table(session: Session, table_model: SQLModel):
    session.query(table_model).delete()
    if session.connection().engine.url.drivername == "postgresql":
        # if testing against persistent local postgres server, reset primary keys
        cmd = f"ALTER SEQUENCE {table_model.__name__}_id_seq RESTART WITH 1"
        session.exec(cmd)
    session.commit()
    assert len(session.query(table_model).all()) == 0  # make sure the database is empty


<<<<<<< HEAD
@pytest.fixture(scope="session")
def api_keys():
    salt = uuid.uuid4().hex
    raw_key = uuid.uuid4().hex
    encrypted_key = hashlib.sha256(salt.encode() + raw_key.encode()).hexdigest()
    return salt, raw_key, encrypted_key


@pytest.fixture(autouse=True)
def required_backend_env_vars(api_keys):
    salt, _, encrypted_key = api_keys
    with mock.patch.dict(
        os.environ, {"ENCRYPTION_SALT": salt, "ADMIN_API_KEY_SHA256": encrypted_key}
    ):
        yield


@pytest.fixture(scope="session")
def admin_key(api_keys):
    _, raw_key, _ = api_keys
    return raw_key


@pytest.fixture(scope="session")
def http_server_url(request):
=======
# General fixtures ------------------------------------------------------------------------


@pytest.fixture(scope="session")
def http_server_url():
>>>>>>> bb440b4f
    env_port = os.environ.get("PORT", False)
    port = env_port or get_open_port()
    host = "127.0.0.1"
    url = f"http://{host}:{port}"
    command_list = [
        "gunicorn",
        f"--bind={host}:{port}",
        "--workers=1",
        "-k",
        "uvicorn.workers.UvicornWorker",
        "pangeo_forge_orchestrator.api:app",
        "--log-level=info",
    ]

    # the setsid allows us to properly clean up the gunicorn child processes
    # otherwise those get zombied
    # https://stackoverflow.com/a/22582602/3266235
    p = subprocess.Popen(command_list, preexec_fn=os.setsid)

    time.sleep(2)  # let the server start up

    yield url

    os.killpg(os.getpgid(p.pid), signal.SIGTERM)


@pytest.fixture
<<<<<<< HEAD
def uncleared_session():
    from pangeo_forge_orchestrator.database import engine

    with Session(engine) as session:
        yield session


def clear_table(session: Session, table_model: SQLModel):
    session.query(table_model).delete()
    session.commit()
    assert len(session.query(table_model).all()) == 0  # make sure the database is empty
=======
def session():
    from pangeo_forge_orchestrator.api import get_session
>>>>>>> bb440b4f

    uncleared_session = next(iter(get_session()))  # this does not feel kosher

    with uncleared_session as session:
        for k in MODELS:
            clear_table(session, MODELS[k].table)  # make sure the database is empty
        yield session


@pytest.fixture
<<<<<<< HEAD
def http_server(http_server_url, session):
    for k in MODELS:
        clear_table(session, MODELS[k].table)  # make sure the database is empty
    return http_server_url


# the next two fixtures use the session fixture to clear the database


@pytest.fixture
def fastapi_test_crud_client(session):
    with TestClient(app) as fastapi_test_client:
        yield FastAPITestClientCRUD(fastapi_test_client)


@pytest.fixture
def fastapi_test_crud_client_authorized(session, admin_key):
    with TestClient(app) as fastapi_test_client:
        return FastAPITestClientCRUD(fastapi_test_client, api_key=admin_key)


# alias
authorized_client = fastapi_test_crud_client_authorized
=======
def fastapi_test_crud_client(session):  # pass `session` so that `clear_table` is called
    from pangeo_forge_orchestrator.api import app

    with TestClient(app) as client:
        yield FastAPITestClientCRUD(client)
>>>>>>> bb440b4f


@pytest.fixture
def cli_crud_client(http_server_url, session):  # pass `session` so that `clear_table` is called
    from pangeo_forge_orchestrator.cli import cli

    runner = CliRunner(env={"PANGEO_FORGE_SERVER": http_server_url})
    return CommandLineCRUD(cli, runner)


@pytest.fixture
def cli_crud_client_authorized(http_server_url, admin_key):
    from pangeo_forge_orchestrator.cli import cli

    runner = CliRunner(
        env={"PANGEO_FORGE_SERVER": http_server_url, "PANGEO_FORGE_API_KEY": admin_key}
    )
    return CommandLineCRUD(cli, runner)


<<<<<<< HEAD
@pytest.fixture(
    params=[
        lazy_fixture("fastapi_test_crud_client"),
        lazy_fixture("fastapi_test_crud_client_authorized"),
        lazy_fixture("cli_crud_client"),
        lazy_fixture("cli_crud_client_authorized"),
    ]
)
=======
# TODO: Figure out why `cli_crud_client` has to be the first item in the `params` list (this appears
# necessary to ensure that the SQLite database is properly initialized from `on_startup` function in
# `pangeo_forge_orchestrator.api`)
@pytest.fixture(params=[lazy_fixture("cli_crud_client"), lazy_fixture("fastapi_test_crud_client")])
>>>>>>> bb440b4f
def client(request):
    return request.param<|MERGE_RESOLUTION|>--- conflicted
+++ resolved
@@ -13,19 +13,7 @@
 from sqlmodel import Session, SQLModel
 from typer.testing import CliRunner
 
-<<<<<<< HEAD
 from pangeo_forge_orchestrator.api import app
-=======
-try:
-    _ = os.environ["DATABASE_URL"]
-except KeyError:  # pragma: no cover
-    raise ValueError(
-        "The DATABASE_URL environment variable must be set. If the "
-        "corresponding database is Postgres, it must be migrated in order "
-        "to run the tests. See README.md for details."
-    )
-
->>>>>>> bb440b4f
 from pangeo_forge_orchestrator.models import MODELS
 
 from .interfaces import CommandLineCRUD, FastAPITestClientCRUD
@@ -50,7 +38,6 @@
     assert len(session.query(table_model).all()) == 0  # make sure the database is empty
 
 
-<<<<<<< HEAD
 @pytest.fixture(scope="session")
 def api_keys():
     salt = uuid.uuid4().hex
@@ -76,13 +63,6 @@
 
 @pytest.fixture(scope="session")
 def http_server_url(request):
-=======
-# General fixtures ------------------------------------------------------------------------
-
-
-@pytest.fixture(scope="session")
-def http_server_url():
->>>>>>> bb440b4f
     env_port = os.environ.get("PORT", False)
     port = env_port or get_open_port()
     host = "127.0.0.1"
@@ -110,36 +90,19 @@
 
 
 @pytest.fixture
-<<<<<<< HEAD
-def uncleared_session():
+def session():
     from pangeo_forge_orchestrator.database import engine
 
     with Session(engine) as session:
-        yield session
-
-
-def clear_table(session: Session, table_model: SQLModel):
-    session.query(table_model).delete()
-    session.commit()
-    assert len(session.query(table_model).all()) == 0  # make sure the database is empty
-=======
-def session():
-    from pangeo_forge_orchestrator.api import get_session
->>>>>>> bb440b4f
-
-    uncleared_session = next(iter(get_session()))  # this does not feel kosher
-
-    with uncleared_session as session:
         for k in MODELS:
             clear_table(session, MODELS[k].table)  # make sure the database is empty
         yield session
 
 
 @pytest.fixture
-<<<<<<< HEAD
 def http_server(http_server_url, session):
     for k in MODELS:
-        clear_table(session, MODELS[k].table)  # make sure the database is empty
+        clear_table(session, MODELS[k].table)
     return http_server_url
 
 
@@ -160,13 +123,6 @@
 
 # alias
 authorized_client = fastapi_test_crud_client_authorized
-=======
-def fastapi_test_crud_client(session):  # pass `session` so that `clear_table` is called
-    from pangeo_forge_orchestrator.api import app
-
-    with TestClient(app) as client:
-        yield FastAPITestClientCRUD(client)
->>>>>>> bb440b4f
 
 
 @pytest.fixture
@@ -187,7 +143,6 @@
     return CommandLineCRUD(cli, runner)
 
 
-<<<<<<< HEAD
 @pytest.fixture(
     params=[
         lazy_fixture("fastapi_test_crud_client"),
@@ -196,11 +151,5 @@
         lazy_fixture("cli_crud_client_authorized"),
     ]
 )
-=======
-# TODO: Figure out why `cli_crud_client` has to be the first item in the `params` list (this appears
-# necessary to ensure that the SQLite database is properly initialized from `on_startup` function in
-# `pangeo_forge_orchestrator.api`)
-@pytest.fixture(params=[lazy_fixture("cli_crud_client"), lazy_fixture("fastapi_test_crud_client")])
->>>>>>> bb440b4f
 def client(request):
     return request.param