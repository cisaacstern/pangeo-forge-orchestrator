--- conflicted
+++ resolved
@@ -28,7 +28,6 @@
 # Test endpoint registration ------------------------------------------------------------
 
 
-<<<<<<< HEAD
 class TestRegistration(ModelFixtures):
     @staticmethod
     def registered_routes(app: FastAPI):
@@ -46,7 +45,7 @@
             yield uncleared_session
 
         # register routes for this application
-        abstractions.register_endpoints(api=new_app, get_session=get_session, models=models)
+        model_builders.register_endpoints(api=new_app, get_session=get_session, models=models)
 
         # assert that this application now has five registered routes
         routes = self.registered_routes(new_app)
@@ -71,44 +70,6 @@
                 assert r.response_model == List[models.response]
             elif r.name == "_delete":
                 assert r.response_model is None
-=======
-def test_registration(uncleared_session, models_with_kwargs):
-    models = models_with_kwargs.models
-    new_app = FastAPI()
-
-    # assert that this application has no registered routes
-    assert len(registered_routes(new_app)) == 0
-
-    def get_session():
-        yield uncleared_session
-
-    # register routes for this application
-    model_builders.register_endpoints(api=new_app, get_session=get_session, models=models)
-
-    # assert that this application now has five registered routes
-    routes = registered_routes(new_app)
-
-    assert len(routes) == 5
-
-    expected_names = ("_create", "_read_range", "_read_single", "_update", "_delete")
-    # Check names
-    for r in routes:
-        assert r.name in expected_names
-    # Check routes
-    for r in routes:
-        if r.name in ("_create", "_read_range"):
-            assert r.path == models.path
-        elif r.name in ("_read_single", "_update", "_delete"):
-            assert r.path == f"{models.path}{{id}}"
-    # Check response models
-    for r in routes:
-        if r.name in ("_create", "_read_single", "_update"):
-            assert r.response_model == models.response
-        elif r.name == "_read_range":
-            assert r.response_model == List[models.response]
-        elif r.name == "_delete":
-            assert r.response_model is None
->>>>>>> fb225099
 
 
 # Base logic ----------------------------------------------------------------------------
@@ -127,7 +88,7 @@
     @staticmethod
     def commit_to_session(
         model_fixture: ModelWithKwargs, session: Session, ntables: int = 1
-    ) -> Tuple[abstractions.MultipleModels, Tuple[SQLModel, SQLModel]]:
+    ) -> Tuple[model_builders.MultipleModels, Tuple[SQLModel, SQLModel]]:
         """
 
         """
