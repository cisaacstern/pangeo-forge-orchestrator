--- conflicted
+++ resolved
@@ -42,14 +42,8 @@
     dispatch_data = dict(
         event_type="register-flow",
         client_payload={
-<<<<<<< HEAD
-            "recipe_run_primary_key": id,
+            "recipe_run_id": id,
             "pangeo_forge_api_url": os.environ["PANGEO_FORGE_API_URL"],
-=======
-            "recipe_run_id": id,
-            "registrar_docker_image": registrar_docker_image,
-            "pangeo_forge_api_url": pangeo_forge_api_url,
->>>>>>> ec77ef37
         },
     )
     await gh.post(REGISTRAR_DISPATCH_PATH, data=dispatch_data)