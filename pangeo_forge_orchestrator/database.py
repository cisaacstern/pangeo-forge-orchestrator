--- conflicted
+++ resolved
@@ -1,6 +1,6 @@
 import os
 
-from sqlmodel import SQLModel, create_engine, Session  # noqa: F401
+from sqlmodel import Session, SQLModel, create_engine  # noqa: F401
 
 database_url = os.environ["DATABASE_URL"]
 
@@ -15,13 +15,12 @@
 engine = create_engine(database_url, echo=True, connect_args=connect_args)
 
 
-<<<<<<< HEAD
 def get_session():
     with Session(engine) as session:
         yield session
-=======
+
+
 def create_sqlite_db_and_tables():
     # Called from `.api`; requires `.models` import to register metadata
     # https://sqlmodel.tiangolo.com/tutorial/create-db-and-table/#refactor-data-creation
-    SQLModel.metadata.create_all(engine)
->>>>>>> 6480d98d
+    SQLModel.metadata.create_all(engine)