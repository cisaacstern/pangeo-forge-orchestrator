import os

from sqlmodel import Session, SQLModel, create_engine  # noqa: F401


def get_database_url_from_env():
    try:
        database_url = os.environ["DATABASE_URL"]
    except KeyError:  # pragma: no cover
        raise ValueError("Application can't run unless DATABASE_URL environment variable is set")
    if database_url.startswith("postgres://"):  # pragma: no cover
        # Fix Heroku's incompatible postgres database uri
        # https://stackoverflow.com/a/67754795/3266235
        database_url = database_url.replace("postgres://", "postgresql://", 1)
    return database_url


<<<<<<< HEAD
connect_args = {}
database_url = get_database_url_from_env()
=======
>>>>>>> bb440b4f
if database_url.startswith("sqlite:"):
    connect_args = {"check_same_thread": False}

<<<<<<< HEAD
engine = create_engine(database_url, echo=False, connect_args=connect_args)


def get_session():
    with Session(engine) as session:
        yield session
=======
if database_url.startswith("postgresql:"):
    connect_args = dict(options="-c timezone=utc")  # type: ignore

engine = create_engine(database_url, echo=True, connect_args=connect_args)
>>>>>>> bb440b4f


def create_sqlite_db_and_tables():
    # Called from `.api`; requires `.models` import to register metadata
    # https://sqlmodel.tiangolo.com/tutorial/create-db-and-table/#refactor-data-creation
    SQLModel.metadata.create_all(engine)<|MERGE_RESOLUTION|>--- conflicted
+++ resolved
@@ -15,27 +15,19 @@
     return database_url
 
 
-<<<<<<< HEAD
 connect_args = {}
 database_url = get_database_url_from_env()
-=======
->>>>>>> bb440b4f
 if database_url.startswith("sqlite:"):
     connect_args = {"check_same_thread": False}
-
-<<<<<<< HEAD
+if database_url.startswith("postgresql:"):
+    connect_args = dict(options="-c timezone=utc")
+    
 engine = create_engine(database_url, echo=False, connect_args=connect_args)
 
 
 def get_session():
     with Session(engine) as session:
         yield session
-=======
-if database_url.startswith("postgresql:"):
-    connect_args = dict(options="-c timezone=utc")  # type: ignore
-
-engine = create_engine(database_url, echo=True, connect_args=connect_args)
->>>>>>> bb440b4f
 
 
 def create_sqlite_db_and_tables():
