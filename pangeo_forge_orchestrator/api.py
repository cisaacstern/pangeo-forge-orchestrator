--- conflicted
+++ resolved
@@ -13,17 +13,5 @@
         yield session
 
 
-<<<<<<< HEAD
-=======
-@app.on_event("startup")
-def on_startup():
-    print("STARTING UP!")
-    # `SQLModel` registration logic requires that we import `models` before creating the database.
-    # This works fine now but leaving this link here to avoid confusion in a future refactor:
-    # https://sqlmodel.tiangolo.com/tutorial/code-structure/#order-matters
-    create_db_and_tables()
-
-
->>>>>>> cae3c6e6
 for k in MODELS.keys():
     register_endpoints(app, models=MODELS[k], get_session=get_session)